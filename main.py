import numpy as np
import networkx as nx
import matplotlib.pyplot as plt
<<<<<<< HEAD
import tqdm
from price_statistics import * 
from plots import *

# Parameters for the simulation
NUM_NODES = 1000  # Total number of traders (including hedge funds)
NUM_HEDGE_FUNDS = 20  # Number of hedge funds (high-degree nodes)
ALPHA = 0.2  # Weight for trade size influence
BETA = 0.8  # Weight for degree influence
GAMMA = 3  # Sensitivity for profit acceptance
ETA = 0.03  # Scaling factor for price changes
TIME_STEPS = 80  # Number of time steps for the simulation
=======
from tqdm import tqdm

from volume_imbalance import calculate_volume_imbalance

# Parameters for the simulation
NUM_NODES = 10000  # Total number of traders (including hedge funds)
NUM_HEDGE_FUNDS = 10  # Number of hedge funds (high-degree nodes)
ALPHA = 0.2  # Weight for trade size influence
BETA = 0.1  # Weight for degree influence
GAMMA = 1  # Sensitivity for profit acceptance
ETA = 0.01  # Scaling factor for price changes
TIME_STEPS = 1000  # Number of time steps for the simulation
>>>>>>> 6e8aa085

# Initialize a scale-free network using Barabási-Albert model
G = nx.barabasi_albert_graph(NUM_NODES, m=5)

# Initialize lists to track the number of buyers and sellers
num_buyers = []
num_sellers = []

# Assign node attributes (traders and hedge funds)
for node in G.nodes:
    if node < NUM_HEDGE_FUNDS:
        G.nodes[node]['type'] = 'hedge_fund'
        G.nodes[node]['profit_threshold'] = np.random.normal(0.3, 0.1)  # Example profit threshold
        G.nodes[node]['trade_size'] = np.random.uniform(1, 4)  # Random trade size
    else:
        G.nodes[node]['type'] = 'trader'
        G.nodes[node]['profit_threshold'] = np.random.normal(0.3, 0.1)  # Example profit threshold (not used at the moment)
        G.nodes[node]['trade_size'] = np.random.uniform(0.2, 1)  # Random trade size

    G.nodes[node]['last_update_time'] = 0
    G.nodes[node]['position'] = 'buy' if np.random.random() < 0.5 else 'sell'

# Initialize market price
<<<<<<< HEAD
price = 1000
=======
price = 0
>>>>>>> 6e8aa085
prices = [price]
random_lags = np.random.randint(1, 5, size=TIME_STEPS)

# Function to update positions
def update_positions(t):
    global price
    global random_lags
    for node in G.nodes:
        neighbors = list(G.neighbors(node))
        
        if G.nodes[node]['type'] == 'hedge_fund':
            # Hedge funds evaluate profit and decide to change position
            profit = np.random.uniform(0, 1)  # Random profit for demonstration
            if np.random.rand() < 1 / (1 + np.exp(-GAMMA * (profit - G.nodes[node]['profit_threshold']))):
                G.nodes[node]['position'] = 'buy' if G.nodes[node]['position'] == 'sell' else 'sell'
                G.nodes[node]['last_update_time'] = t

        elif G.nodes[node]['type'] == 'trader':
            # Traders are influenced by neighbors
            for neighbor in neighbors:              
                influence = ALPHA * G.nodes[neighbor]['trade_size'] / 10 + BETA * len(neighbors)
<<<<<<< HEAD
                if np.random.rand() < influence and G.nodes[node]['last_update_time'] < t - np.random.randint(1, 5):
=======
                if np.random.rand() < influence and G.nodes[node]['last_update_time'] < t - random_lags[t]:
>>>>>>> 6e8aa085
                    G.nodes[node]['position'] = G.nodes[neighbor]['position']
                    G.nodes[node]['last_update_time'] = t

# Function to update market price
def update_price():
    global price
    buy_volume = sum(G.nodes[node]['trade_size'] for node in G.nodes if G.nodes[node]['position'] == 'buy')
    sell_volume = sum(G.nodes[node]['trade_size'] for node in G.nodes if G.nodes[node]['position'] == 'sell')
<<<<<<< HEAD
=======

    # Count the number of buyers and sellers
    buyers = sum(1 for node in G.nodes if G.nodes[node]['position'] == 'buy')
    sellers = sum(1 for node in G.nodes if G.nodes[node]['position'] == 'sell')
    
    num_buyers.append(buyers)
    num_sellers.append(sellers)


>>>>>>> 6e8aa085
    #print("Buy Volume: ", buy_volume, "Sell Volume: ", sell_volume)
    price += ETA * (buy_volume - sell_volume)
    prices.append(price)

weighted_volumes = np.zeros(TIME_STEPS)

# Run the simulation
<<<<<<< HEAD
for t in tqdm.tqdm(range(TIME_STEPS), desc="Time Step"):
=======
for t in tqdm(range(TIME_STEPS)):
>>>>>>> 6e8aa085
    update_positions(t)
    update_price()
    weighted_volumes[t] = calculate_volume_imbalance(G)

# Compute the moving average of the market price
moving_avg = np.convolve(prices, np.ones(25) / 25, mode='valid')

print("Market volatility: ", np.std(prices))

<<<<<<< HEAD
returns = calculate_price_returns(prices)
print("The mean of returns is: ", np.mean(returns))

# Plot the price evolution
plt.plot(prices)
plt.plot(moving_avg)
=======
plt.figure(figsize=(15, 6))

# Plot market price with moving average
plt.subplot(3, 1, 1)
plt.plot(prices, label='Market Price', color='blue')
plt.plot(moving_avg, label='Moving Average', color='red')
>>>>>>> 6e8aa085
plt.xlabel('Time Steps')
plt.ylabel('Market Price')
plt.title('Market Price Evolution')
plt.legend()

# Plot ratio of buyers and sellers
ratio = [num_buyers[i] / (num_sellers[i] + num_buyers[i]) for i in range(len(num_buyers))]
plt.subplot(3, 1, 2)
plt.plot(ratio, label='Buyers/Sellers', color='green')
plt.xlabel('Time Steps')
plt.ylabel('Ratio')
plt.title('Buyers/Sellers Ratio')
plt.legend()
plt.tight_layout()
plt.show()

plt.subplot(3, 1, 3)
plt.plot(weighted_volumes)
plt.ylim(0, 1)
plt.xlabel('Time Steps')
plt.ylabel('Volumes Proportion (Buy)')

plt.show()<|MERGE_RESOLUTION|>--- conflicted
+++ resolved
@@ -1,22 +1,9 @@
 import numpy as np
 import networkx as nx
 import matplotlib.pyplot as plt
-<<<<<<< HEAD
-import tqdm
+from tqdm import tqdm
 from price_statistics import * 
 from plots import *
-
-# Parameters for the simulation
-NUM_NODES = 1000  # Total number of traders (including hedge funds)
-NUM_HEDGE_FUNDS = 20  # Number of hedge funds (high-degree nodes)
-ALPHA = 0.2  # Weight for trade size influence
-BETA = 0.8  # Weight for degree influence
-GAMMA = 3  # Sensitivity for profit acceptance
-ETA = 0.03  # Scaling factor for price changes
-TIME_STEPS = 80  # Number of time steps for the simulation
-=======
-from tqdm import tqdm
-
 from volume_imbalance import calculate_volume_imbalance
 
 # Parameters for the simulation
@@ -27,7 +14,6 @@
 GAMMA = 1  # Sensitivity for profit acceptance
 ETA = 0.01  # Scaling factor for price changes
 TIME_STEPS = 1000  # Number of time steps for the simulation
->>>>>>> 6e8aa085
 
 # Initialize a scale-free network using Barabási-Albert model
 G = nx.barabasi_albert_graph(NUM_NODES, m=5)
@@ -51,11 +37,7 @@
     G.nodes[node]['position'] = 'buy' if np.random.random() < 0.5 else 'sell'
 
 # Initialize market price
-<<<<<<< HEAD
-price = 1000
-=======
 price = 0
->>>>>>> 6e8aa085
 prices = [price]
 random_lags = np.random.randint(1, 5, size=TIME_STEPS)
 
@@ -77,11 +59,7 @@
             # Traders are influenced by neighbors
             for neighbor in neighbors:              
                 influence = ALPHA * G.nodes[neighbor]['trade_size'] / 10 + BETA * len(neighbors)
-<<<<<<< HEAD
-                if np.random.rand() < influence and G.nodes[node]['last_update_time'] < t - np.random.randint(1, 5):
-=======
                 if np.random.rand() < influence and G.nodes[node]['last_update_time'] < t - random_lags[t]:
->>>>>>> 6e8aa085
                     G.nodes[node]['position'] = G.nodes[neighbor]['position']
                     G.nodes[node]['last_update_time'] = t
 
@@ -90,8 +68,6 @@
     global price
     buy_volume = sum(G.nodes[node]['trade_size'] for node in G.nodes if G.nodes[node]['position'] == 'buy')
     sell_volume = sum(G.nodes[node]['trade_size'] for node in G.nodes if G.nodes[node]['position'] == 'sell')
-<<<<<<< HEAD
-=======
 
     # Count the number of buyers and sellers
     buyers = sum(1 for node in G.nodes if G.nodes[node]['position'] == 'buy')
@@ -99,21 +75,14 @@
     
     num_buyers.append(buyers)
     num_sellers.append(sellers)
-
-
->>>>>>> 6e8aa085
-    #print("Buy Volume: ", buy_volume, "Sell Volume: ", sell_volume)
+    
     price += ETA * (buy_volume - sell_volume)
     prices.append(price)
 
 weighted_volumes = np.zeros(TIME_STEPS)
 
 # Run the simulation
-<<<<<<< HEAD
-for t in tqdm.tqdm(range(TIME_STEPS), desc="Time Step"):
-=======
-for t in tqdm(range(TIME_STEPS)):
->>>>>>> 6e8aa085
+for t in tqdm(range(TIME_STEPS), desc="Time Step")):
     update_positions(t)
     update_price()
     weighted_volumes[t] = calculate_volume_imbalance(G)
@@ -123,21 +92,15 @@
 
 print("Market volatility: ", np.std(prices))
 
-<<<<<<< HEAD
 returns = calculate_price_returns(prices)
 print("The mean of returns is: ", np.mean(returns))
 
-# Plot the price evolution
-plt.plot(prices)
-plt.plot(moving_avg)
-=======
 plt.figure(figsize=(15, 6))
 
 # Plot market price with moving average
 plt.subplot(3, 1, 1)
 plt.plot(prices, label='Market Price', color='blue')
 plt.plot(moving_avg, label='Moving Average', color='red')
->>>>>>> 6e8aa085
 plt.xlabel('Time Steps')
 plt.ylabel('Market Price')
 plt.title('Market Price Evolution')
