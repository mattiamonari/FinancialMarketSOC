--- conflicted
+++ resolved
@@ -305,10 +305,7 @@
     ani = animation.FuncAnimation(
         fig, _frame_update, init_func=init, interval=50, cache_frame_data=False, frames=90
     )
-<<<<<<< HEAD
-    ani.save('Images/3d_network.gif', fps=30, dpi=300)
-=======
-    ani.save('3d_network.gif', fps=30, dpi=300)
+    ani.save('images/3d_network.gif', fps=30, dpi=300)
 
 
 def plot_curve_exponential(x_fit, y_fit, x_plot, y_plot, bin_centers, counts, 
@@ -371,5 +368,4 @@
     plt.tight_layout()
     if savefig:
         plt.savefig(f"Images/{name}.pdf")
-    plt.show()
->>>>>>> 2c8b3762
+    plt.show()